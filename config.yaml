# File specifying the environment and algorithm configuration
env_config:
  timestep: 0.1
  seed: 42
  IC:
    - 2000  # x
    - -1600 # y
    - 0   # z
    - -90   # vx
    - 180   # vy
    - 0     # vz
    - 0.866
    - 0
    - 0
    - -0.5
    - 0
    - 0
    - 0
    - 41.0E+3
  ICRange:
    - 10
    - 200
    - 0
    - 30
    - 30
    - 0
    - 0.1
    - 0.1
    - 0.1
    - 0.1
    - 0.05
    - 0.05
    - 0.05
    - 1.0E+3
  reward_coeff: 
    alfa: -0.01
    beta: -1.0E-8
    delta: -5
    eta: 0.1
    gamma: -10
    kappa: 10
    xi: 0.004
<<<<<<< HEAD
    w_r_f : 0.1       # SET TO 0 TO DISABLE TERMINAL REWARD
    w_v_f : 0.8       # SET TO 0 TO DISABLE TERMINAL REWARD
    max_r_f: 100
    max_v_f: 50
=======
    w_r_f : 0       # SET TO 0 TO DISABLE TERMINAL REWARD
    w_v_f : 0.5       # SET TO 0 TO DISABLE TERMINAL REWARD
    max_r_f: 100
    max_v_f: 75
>>>>>>> 0f167373
                        
  trajectory_limits: 
    attitude_limit: [85, 85, 360]
  landing_params: 
    waypoint: -1
    landing_radius: 50
    maximum_velocity: 10
    landing_attitude_limit: [10 , 10, 360,]
    # [Yaw, Pitch, Roll] in DEG,
    # rotations order zyx
    # VISUALIZATION:
    # https://bit.ly/3CoEdvH
    omega_lim: [0.2, 0.2, 0.2]      

sb3_config: 
    env_id: "my_environment/Falcon6DOF-v0"
    policy_type: "MlpPolicy"
    total_timesteps: 12.0E+6
    max_time: 150<|MERGE_RESOLUTION|>--- conflicted
+++ resolved
@@ -40,17 +40,10 @@
     gamma: -10
     kappa: 10
     xi: 0.004
-<<<<<<< HEAD
-    w_r_f : 0.1       # SET TO 0 TO DISABLE TERMINAL REWARD
-    w_v_f : 0.8       # SET TO 0 TO DISABLE TERMINAL REWARD
-    max_r_f: 100
-    max_v_f: 50
-=======
     w_r_f : 0       # SET TO 0 TO DISABLE TERMINAL REWARD
     w_v_f : 0.5       # SET TO 0 TO DISABLE TERMINAL REWARD
     max_r_f: 100
     max_v_f: 75
->>>>>>> 0f167373
                         
   trajectory_limits: 
     attitude_limit: [85, 85, 360]
